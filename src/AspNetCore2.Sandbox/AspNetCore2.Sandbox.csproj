--- conflicted
+++ resolved
@@ -1,27 +1,21 @@
 <Project Sdk="Microsoft.NET.Sdk.Web">
 
   <PropertyGroup>
-<<<<<<< HEAD
     <TargetFramework>netcoreapp2.2</TargetFramework>
     <UserSecretsId>aspnet-AspNetCore2.Sandbox-C42D4775-E7AA-4FD8-BE77-7918B620A833</UserSecretsId>
     <AspNetCoreHostingModel>InProcess</AspNetCoreHostingModel>
-=======
     <TargetFramework>netcoreapp2.1</TargetFramework>
     <UserSecretsId>89f933bb-882f-4f16-a086-492ed9f88342</UserSecretsId>
   </PropertyGroup>
   <PropertyGroup Condition="'$(Configuration)|$(Platform)'=='Debug|AnyCPU'">
     <TreatWarningsAsErrors>false</TreatWarningsAsErrors>
     <WarningsAsErrors />
->>>>>>> 9d8df5e9
   </PropertyGroup>
 
 
   <ItemGroup>
-<<<<<<< HEAD
     <None Update="app.db" CopyToOutputDirectory="PreserveNewest" />
-=======
     <PackageReference Include="Microsoft.AspNetCore.App" />
->>>>>>> 9d8df5e9
   </ItemGroup>
 
   <ItemGroup>
